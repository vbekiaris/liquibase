--- conflicted
+++ resolved
@@ -9,17 +9,10 @@
     <packaging>jar</packaging>
 
     <parent>
-<<<<<<< HEAD
       <groupId>com.datical.testing</groupId>
       <artifactId>liquibase-parent</artifactId>
       <version>3.1.27-SNAPSHOT</version>
       <relativePath>../pom.xml</relativePath>
-=======
-        <groupId>org.liquibase</groupId>
-        <artifactId>liquibase-parent</artifactId>
-        <version>3.2.0-SNAPSHOT</version>
-        <relativePath>../pom.xml</relativePath>
->>>>>>> 538c1a60
     </parent>
 
     <properties>
