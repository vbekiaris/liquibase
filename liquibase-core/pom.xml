--- conflicted
+++ resolved
@@ -10,11 +10,7 @@
     <parent>
       <groupId>com.datical.testing</groupId>
       <artifactId>liquibase-parent</artifactId>
-<<<<<<< HEAD
-      <version>3.1.17-SNAPSHOT</version>
-=======
       <version>3.1.18-SNAPSHOT</version>
->>>>>>> 9ed249cb
       <relativePath>../pom.xml</relativePath>
     </parent>
     
