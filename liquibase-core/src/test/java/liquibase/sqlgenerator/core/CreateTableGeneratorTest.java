--- conflicted
+++ resolved
@@ -597,11 +597,7 @@
 	    		
 	    		Sql[] generatedSql = this.generatorUnderTest.generateSql(statement, database, null);
 
-<<<<<<< HEAD
-    			assertEquals("Error on "+database, "CREATE TABLE [SCHEMA_NAME].[TABLE_NAME] ([COLUMN1_NAME] BIGINT IDENTITY (1, 1) NOT NULL)", generatedSql[0].toSql());
-=======
     			assertEquals("Error on "+database, "CREATE TABLE [SCHEMA_NAME].[TABLE_NAME] ([COLUMN1_NAME] [bigint] IDENTITY (1, 1))", generatedSql[0].toSql());
->>>>>>> dae281be
     		}
     	}
     }
@@ -622,11 +618,7 @@
 
 	    		Sql[] generatedSql = this.generatorUnderTest.generateSql(statement, database, null);
 
-<<<<<<< HEAD
-    			assertEquals("CREATE TABLE [SCHEMA_NAME].[TABLE_NAME] ([COLUMN1_NAME] BIGINT IDENTITY (0, 1) NOT NULL)", generatedSql[0].toSql());
-=======
     			assertEquals("CREATE TABLE [SCHEMA_NAME].[TABLE_NAME] ([COLUMN1_NAME] [bigint] IDENTITY (0, 1))", generatedSql[0].toSql());
->>>>>>> dae281be
     		}
     	}
     }
@@ -647,11 +639,7 @@
 
 	    		Sql[] generatedSql = this.generatorUnderTest.generateSql(statement, database, null);
 
-<<<<<<< HEAD
-				assertEquals("CREATE TABLE [SCHEMA_NAME].[TABLE_NAME] ([COLUMN1_NAME] BIGINT IDENTITY (0, 10) NOT NULL)", generatedSql[0].toSql());
-=======
 				assertEquals("CREATE TABLE [SCHEMA_NAME].[TABLE_NAME] ([COLUMN1_NAME] [bigint] IDENTITY (0, 10))", generatedSql[0].toSql());
->>>>>>> dae281be
     		}
     	}
     }
