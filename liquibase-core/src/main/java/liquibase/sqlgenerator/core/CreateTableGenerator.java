--- conflicted
+++ resolved
@@ -36,23 +36,23 @@
 
     @Override
     public Sql[] generateSql(CreateTableStatement statement, Database database, SqlGeneratorChain sqlGeneratorChain) {
-
+    	
     	if (database instanceof InformixDatabase) {
     		AbstractSqlGenerator<CreateTableStatement> gen = new CreateTableGeneratorInformix();
     		return gen.generateSql(statement, database, sqlGeneratorChain);
     	}
 
         List<Sql> additionalSql = new ArrayList<Sql>();
-
+    	
         StringBuffer buffer = new StringBuffer();
         buffer.append("CREATE TABLE ").append(database.escapeTableName(statement.getCatalogName(), statement.getSchemaName(), statement.getTableName())).append(" ");
         buffer.append("(");
-
+        
         boolean isSinglePrimaryKeyColumn = statement.getPrimaryKeyConstraint() != null
             && statement.getPrimaryKeyConstraint().getColumns().size() == 1;
-
+        
         boolean isPrimaryKeyAutoIncrement = false;
-
+        
         Iterator<String> columnIterator = statement.getColumns().iterator();
         List<String> primaryKeyColumns = new LinkedList<String>();
 
@@ -66,7 +66,7 @@
             buffer.append(" ").append(columnType);
 
             AutoIncrementConstraint autoIncrementConstraint = null;
-
+            
             for (AutoIncrementConstraint currentAutoIncrementConstraint : statement.getAutoIncrementConstraints()) {
                 if (column.equals(currentAutoIncrementConstraint.getColumnName())) {
                     autoIncrementConstraint = currentAutoIncrementConstraint;
@@ -79,11 +79,11 @@
                     && statement.getPrimaryKeyConstraint().getColumns().contains(column);
             isPrimaryKeyAutoIncrement = isPrimaryKeyAutoIncrement
                     || isPrimaryKeyColumn && isAutoIncrementColumn;
-
+            
             if (isPrimaryKeyColumn) {
             	primaryKeyColumns.add(column);
             }
-
+            
             if ((database instanceof SQLiteDatabase) &&
                     isSinglePrimaryKeyColumn &&
                     isPrimaryKeyColumn &&
@@ -113,7 +113,7 @@
                 // TODO: check if database supports auto increment on non primary key column
                 if (database.supportsAutoIncrement()) {
                     String autoIncrementClause = database.getAutoIncrementClause(autoIncrementConstraint.getStartWith(), autoIncrementConstraint.getIncrementBy());
-
+                
                     if (!"".equals(autoIncrementClause)) {
                         buffer.append(" ").append(autoIncrementClause);
                     }
@@ -259,11 +259,13 @@
         String sql = buffer.toString().replaceFirst(",\\s*$", "")+")";
 
         if (database instanceof MySQLDatabase && mysqlTableOptionStartWith != null){
-<<<<<<< HEAD
+        	LogFactory.getLogger().info("[MySQL] Using last startWith statement ("+mysqlTableOptionStartWith.toString()+") as table option.");
+        	sql += " "+((MySQLDatabase)database).getTableOptionAutoIncrementStartWithClause(mysqlTableOptionStartWith);
+        }
+
+
+        if (database instanceof MySQLDatabase && mysqlTableOptionStartWith != null){
         	LogFactory.getInstance().getLog().info("[MySQL] Using last startWith statement ("+mysqlTableOptionStartWith.toString()+") as table option.");
-=======
-        	LogFactory.getLogger().info("[MySQL] Using last startWith statement ("+mysqlTableOptionStartWith.toString()+") as table option.");
->>>>>>> 85ace6d3
         	sql += " "+((MySQLDatabase)database).getTableOptionAutoIncrementStartWithClause(mysqlTableOptionStartWith);
         }
 
