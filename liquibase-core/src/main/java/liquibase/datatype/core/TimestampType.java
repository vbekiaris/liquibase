package liquibase.datatype.core;

import liquibase.configuration.GlobalConfiguration;
import liquibase.configuration.LiquibaseConfiguration;
import liquibase.database.Database;
import liquibase.datatype.DataTypeInfo;
import liquibase.datatype.DatabaseDataType;
import liquibase.datatype.LiquibaseDataType;
import liquibase.util.StringUtils;

@DataTypeInfo(name = "timestamp", aliases = {"java.sql.Types.TIMESTAMP", "java.sql.Timestamp", "timestamptz"}, minParameters = 0, maxParameters = 1, priority = LiquibaseDataType.PRIORITY_DEFAULT)
public class TimestampType extends DateTimeType {

    @Override
    public DatabaseDataType toDatabaseDataType(Database database) {
<<<<<<< HEAD
//        String originalDefinition = StringUtils.trimToEmpty(getRawDefinition());
//        if (database instanceof MySQLDatabase) {
//            if (getRawDefinition().contains(" ") || getRawDefinition().contains("(")) {
//                return new DatabaseDataType(getRawDefinition());
//            }
//            return super.toDatabaseDataType(database);
//        }
//        if (database instanceof MSSQLDatabase) {
//            if (!LiquibaseConfiguration.getInstance().getProperty(GlobalConfiguration.class, GlobalConfiguration.CONVERT_DATA_TYPES).getValue(Boolean.class) && originalDefinition.toLowerCase().startsWith("timestamp")) {
//                return new DatabaseDataType(database.escapeDataTypeName("TIMESTAMP"));
//            }
//
//            return new DatabaseDataType(database.escapeDataTypeName("DATETIME"));
//        }
=======
        String originalDefinition = StringUtils.trimToEmpty(getRawDefinition());
        if (database instanceof MySQLDatabase) {
            if (getRawDefinition().contains(" ") || getRawDefinition().contains("(")) {
                return new DatabaseDataType(getRawDefinition());
            }
            return super.toDatabaseDataType(database);
        }
        if (database instanceof MSSQLDatabase) {
            if (!LiquibaseConfiguration.getInstance().getProperty(GlobalConfiguration.class, GlobalConfiguration.CONVERT_DATA_TYPES).getValue(Boolean.class) && originalDefinition.toLowerCase().startsWith("timestamp")) {
                return new DatabaseDataType(database.escapeDataTypeName("timestamp"));
            }

            return new DatabaseDataType(database.escapeDataTypeName("datetime"));
        }
>>>>>>> 182e6078
        return super.toDatabaseDataType(database);
    }
}<|MERGE_RESOLUTION|>--- conflicted
+++ resolved
@@ -13,7 +13,6 @@
 
     @Override
     public DatabaseDataType toDatabaseDataType(Database database) {
-<<<<<<< HEAD
 //        String originalDefinition = StringUtils.trimToEmpty(getRawDefinition());
 //        if (database instanceof MySQLDatabase) {
 //            if (getRawDefinition().contains(" ") || getRawDefinition().contains("(")) {
@@ -23,27 +22,11 @@
 //        }
 //        if (database instanceof MSSQLDatabase) {
 //            if (!LiquibaseConfiguration.getInstance().getProperty(GlobalConfiguration.class, GlobalConfiguration.CONVERT_DATA_TYPES).getValue(Boolean.class) && originalDefinition.toLowerCase().startsWith("timestamp")) {
-//                return new DatabaseDataType(database.escapeDataTypeName("TIMESTAMP"));
+//                return new DatabaseDataType(database.escapeDataTypeName("timestamp"));
 //            }
 //
-//            return new DatabaseDataType(database.escapeDataTypeName("DATETIME"));
+//            return new DatabaseDataType(database.escapeDataTypeName("datetime"));
 //        }
-=======
-        String originalDefinition = StringUtils.trimToEmpty(getRawDefinition());
-        if (database instanceof MySQLDatabase) {
-            if (getRawDefinition().contains(" ") || getRawDefinition().contains("(")) {
-                return new DatabaseDataType(getRawDefinition());
-            }
-            return super.toDatabaseDataType(database);
-        }
-        if (database instanceof MSSQLDatabase) {
-            if (!LiquibaseConfiguration.getInstance().getProperty(GlobalConfiguration.class, GlobalConfiguration.CONVERT_DATA_TYPES).getValue(Boolean.class) && originalDefinition.toLowerCase().startsWith("timestamp")) {
-                return new DatabaseDataType(database.escapeDataTypeName("timestamp"));
-            }
-
-            return new DatabaseDataType(database.escapeDataTypeName("datetime"));
-        }
->>>>>>> 182e6078
         return super.toDatabaseDataType(database);
     }
 }