--- conflicted
+++ resolved
@@ -3,10 +3,6 @@
 import java.util.Arrays;
 
 import liquibase.database.Database;
-<<<<<<< HEAD
-=======
-import liquibase.database.core.*;
->>>>>>> b25a47a0
 import liquibase.datatype.DataTypeInfo;
 import liquibase.datatype.DatabaseDataType;
 import liquibase.datatype.LiquibaseDataType;
@@ -17,38 +13,32 @@
 
     @Override
     public DatabaseDataType toDatabaseDataType(Database database) {
-<<<<<<< HEAD
+//        String originalDefinition = StringUtils.trimToEmpty(getRawDefinition());
+//        if (database instanceof MSSQLDatabase) {
+//            if ("real".equalsIgnoreCase(originalDefinition)
+//                    || "[real]".equals(originalDefinition)
+//                    || "java.lang.Float".equals(originalDefinition)
+//                    || "java.sql.Types.REAL".equals(originalDefinition)) {
+//
+//                return new DatabaseDataType(database.escapeDataTypeName("real"));
+//            }
+//            Object[] parameters = getParameters();
+//            if (parameters.length == 0) {
+//                parameters = new Object[] { 53 };
+//            }
+//            else if (parameters.length > 1) {
+//                parameters = Arrays.copyOfRange(parameters, 0, 1);
+//            }
+//            return new DatabaseDataType(database.escapeDataTypeName("float"), parameters);
+//        }
+//        if (database instanceof MySQLDatabase || database instanceof DB2Database) {
+//            if (originalDefinition.equalsIgnoreCase("REAL")) {
+//                return new DatabaseDataType("REAL");
+//            }
+//        }
 //        if (database instanceof FirebirdDatabase || database instanceof InformixDatabase) {
 //            return new DatabaseDataType("FLOAT");
 //        }
-=======
-        String originalDefinition = StringUtils.trimToEmpty(getRawDefinition());
-        if (database instanceof MSSQLDatabase) {
-            if ("real".equalsIgnoreCase(originalDefinition)
-                    || "[real]".equals(originalDefinition)
-                    || "java.lang.Float".equals(originalDefinition)
-                    || "java.sql.Types.REAL".equals(originalDefinition)) {
-
-                return new DatabaseDataType(database.escapeDataTypeName("real"));
-            }
-            Object[] parameters = getParameters();
-            if (parameters.length == 0) {
-                parameters = new Object[] { 53 };
-            }
-            else if (parameters.length > 1) {
-                parameters = Arrays.copyOfRange(parameters, 0, 1);
-            }
-            return new DatabaseDataType(database.escapeDataTypeName("float"), parameters);
-        }
-        if (database instanceof MySQLDatabase || database instanceof DB2Database) {
-            if (originalDefinition.equalsIgnoreCase("REAL")) {
-                return new DatabaseDataType("REAL");
-            }
-        }
-        if (database instanceof FirebirdDatabase || database instanceof InformixDatabase) {
-            return new DatabaseDataType("FLOAT");
-        }
->>>>>>> b25a47a0
         return super.toDatabaseDataType(database);
     }
 
