package liquibase.datatype.core;

import liquibase.database.Database;
import liquibase.datatype.DataTypeInfo;
import liquibase.datatype.DatabaseDataType;
import liquibase.datatype.LiquibaseDataType;
import liquibase.exception.DatabaseException;
import liquibase.statement.DatabaseFunction;
import liquibase.util.StringUtils;

@DataTypeInfo(name = "clob", aliases = { "longvarchar", "text", "longtext", "java.sql.Types.LONGVARCHAR", "java.sql.Types.CLOB", "nclob", "longnvarchar", "ntext", "java.sql.Types.LONGNVARCHAR", "java.sql.Types.NCLOB", "tinytext", "mediumtext" }, minParameters = 0, maxParameters = 0, priority = LiquibaseDataType.PRIORITY_DEFAULT)
public class ClobType extends LiquibaseDataType {

    @Override
    public String objectToSql(Object value, Database database) {
        if (value == null || value.toString().equalsIgnoreCase("null")) {
            return null;
        }

        if (value instanceof DatabaseFunction) {
            return value.toString();
        }

        String val = String.valueOf(value);
        // postgres type character varying gets identified as a char type
        // simple sanity check to avoid double quoting a value
        if (val.startsWith("'")) {
            return val;
        } else {
            if (database instanceof MSSQLDatabase && !StringUtils.isAscii(val)) {
                return "N'"+database.escapeStringForDatabase(val)+"'";
            }

            return "'"+database.escapeStringForDatabase(val)+"'";
        }
    }

    @Override
    public DatabaseDataType toDatabaseDataType(Database database) {
        String originalDefinition = StringUtils.trimToEmpty(getRawDefinition());

<<<<<<< HEAD
//        if (database instanceof FirebirdDatabase) {
//            return new DatabaseDataType("BLOB SUB_TYPE TEXT");
//        } else if (database instanceof SybaseASADatabase) {
//            return new DatabaseDataType("LONG VARCHAR");
//        } else if (database instanceof MSSQLDatabase) {
//            return new DatabaseDataType("NVARCHAR", "MAX");
//        } else if (database instanceof MySQLDatabase) {
//            if (originalDefinition.toLowerCase().startsWith("text")) {
//                return new DatabaseDataType("TEXT");
//            } else {
//                return new DatabaseDataType("LONGTEXT");
//            }
//        } else if (database instanceof H2Database || database instanceof HsqlDatabase) {
//            if (originalDefinition.toLowerCase().startsWith("longvarchar") || originalDefinition.startsWith("java.sql.Types.LONGVARCHAR")) {
//                return new DatabaseDataType("LONGVARCHAR");
//            } else {
//                return new DatabaseDataType("CLOB");
//            }
//        } else if (database instanceof PostgresDatabase || database instanceof SQLiteDatabase || database instanceof SybaseDatabase) {
//            return new DatabaseDataType("TEXT");
//        } else if (database instanceof OracleDatabase) {
//            return new DatabaseDataType("CLOB");
//        } else if (database instanceof InformixDatabase) {
//            if (originalDefinition.toLowerCase().startsWith("text")) {
//                return new DatabaseDataType("TEXT");
//            }
//        }
=======
        if (database instanceof FirebirdDatabase) {
            return new DatabaseDataType("BLOB SUB_TYPE TEXT");
        } else if (database instanceof SybaseASADatabase) {
            return new DatabaseDataType("LONG VARCHAR");
        } else if (database instanceof MSSQLDatabase) {
            if (originalDefinition.equalsIgnoreCase("text")
                    || originalDefinition.equals("[text]")
                    || originalDefinition.matches("(?i)text .+")
                    || originalDefinition.matches("\\[text\\] .+")) {

                DatabaseDataType type = new DatabaseDataType(database.escapeDataTypeName("text"));
                type.addAdditionalInformation(getAdditionalInformation());
                return type;
            }
            if (originalDefinition.equalsIgnoreCase("ntext")
                    || originalDefinition.equals("[ntext]")
                    || originalDefinition.matches("(?i)ntext .+")
                    || originalDefinition.matches("\\[ntext\\] .+")) {

                DatabaseDataType type = new DatabaseDataType(database.escapeDataTypeName("ntext"));
                type.addAdditionalInformation(getAdditionalInformation());
                return type;
            }
            if (originalDefinition.equalsIgnoreCase("nclob")) {
                try {
                    if (database.getDatabaseMajorVersion() <= 8) { //2000 or earlier
                        DatabaseDataType type = new DatabaseDataType(database.escapeDataTypeName("ntext"));
                        type.addAdditionalInformation(getAdditionalInformation());
                        return type;
                    }
                } catch (DatabaseException ignore) { } //assuming it is a newer version

                return new DatabaseDataType(database.escapeDataTypeName("nvarchar"), "MAX");
            }
            try {
                if (database.getDatabaseMajorVersion() <= 8) { //2000 or earlier
                    DatabaseDataType type = new DatabaseDataType(database.escapeDataTypeName("text"));
                    type.addAdditionalInformation(getAdditionalInformation());
                    return type;
                }
            } catch (DatabaseException ignore) { } //assuming it is a newer version

            return new DatabaseDataType(database.escapeDataTypeName("varchar"), "MAX");
        } else if (database instanceof MySQLDatabase) {
            if (originalDefinition.toLowerCase().startsWith("text")) {
                return new DatabaseDataType("TEXT");
            } else if (originalDefinition.toLowerCase().startsWith("tinytext")) {
                return new DatabaseDataType("TINYTEXT");
            } else if (originalDefinition.toLowerCase().startsWith("mediumtext")) {
                return new DatabaseDataType("MEDIUMTEXT");
            } else {
                return new DatabaseDataType("LONGTEXT");
            }
        } else if (database instanceof H2DatabaseTemp || database instanceof HsqlDatabase) {
            if (originalDefinition.toLowerCase().startsWith("longvarchar") || originalDefinition.startsWith("java.sql.Types.LONGVARCHAR")) {
                return new DatabaseDataType("LONGVARCHAR");
            } else {
                return new DatabaseDataType("CLOB");
            }
        } else if (database instanceof PostgresDatabase || database instanceof SQLiteDatabase || database instanceof SybaseDatabase) {
            return new DatabaseDataType("TEXT");
        } else if (database instanceof OracleDatabase) {
            if (originalDefinition.equalsIgnoreCase("nclob")) {
                return new DatabaseDataType("NCLOB");
            }
            return new DatabaseDataType("CLOB");
        } else if (database instanceof InformixDatabase) {
            if (originalDefinition.toLowerCase().startsWith("text")) {
                return new DatabaseDataType("TEXT");
            }
        }
>>>>>>> b25a47a0
        return super.toDatabaseDataType(database);
    }

    //sqlite
    //        } else if (columnTypeString.equals("TEXT") ||
//                columnTypeString.toLowerCase(Locale.ENGLISH).contains("uuid") ||
//                columnTypeString.toLowerCase(Locale.ENGLISH).contains("uniqueidentifier") ||
//                columnTypeString.toLowerCase(Locale.ENGLISH).equals("uniqueidentifier") ||
//                columnTypeString.toLowerCase(Locale.ENGLISH).equals("datetime") ||
//                columnTypeString.toLowerCase(Locale.ENGLISH).contains("timestamp") ||
//                columnTypeString.toLowerCase(Locale.ENGLISH).contains("char") ||
//                columnTypeString.toLowerCase(Locale.ENGLISH).contains("clob") ||
//                columnTypeString.toLowerCase(Locale.ENGLISH).contains("text")) {
//            type = new CustomType("TEXT",0,0);

}<|MERGE_RESOLUTION|>--- conflicted
+++ resolved
@@ -1,6 +1,7 @@
 package liquibase.datatype.core;
 
 import liquibase.database.Database;
+import liquibase.database.core.*;
 import liquibase.datatype.DataTypeInfo;
 import liquibase.datatype.DatabaseDataType;
 import liquibase.datatype.LiquibaseDataType;
@@ -27,9 +28,9 @@
         if (val.startsWith("'")) {
             return val;
         } else {
-            if (database instanceof MSSQLDatabase && !StringUtils.isAscii(val)) {
-                return "N'"+database.escapeStringForDatabase(val)+"'";
-            }
+//            if (database instanceof MSSQLDatabase && !StringUtils.isAscii(val)) {
+//                return "N'"+database.escapeStringForDatabase(val)+"'";
+//            }
 
             return "'"+database.escapeStringForDatabase(val)+"'";
         }
@@ -39,20 +40,60 @@
     public DatabaseDataType toDatabaseDataType(Database database) {
         String originalDefinition = StringUtils.trimToEmpty(getRawDefinition());
 
-<<<<<<< HEAD
 //        if (database instanceof FirebirdDatabase) {
 //            return new DatabaseDataType("BLOB SUB_TYPE TEXT");
 //        } else if (database instanceof SybaseASADatabase) {
 //            return new DatabaseDataType("LONG VARCHAR");
 //        } else if (database instanceof MSSQLDatabase) {
-//            return new DatabaseDataType("NVARCHAR", "MAX");
+//            if (originalDefinition.equalsIgnoreCase("text")
+//                    || originalDefinition.equals("[text]")
+//                    || originalDefinition.matches("(?i)text .+")
+//                    || originalDefinition.matches("\\[text\\] .+")) {
+//
+//                DatabaseDataType type = new DatabaseDataType(database.escapeDataTypeName("text"));
+//                type.addAdditionalInformation(getAdditionalInformation());
+//                return type;
+//            }
+//            if (originalDefinition.equalsIgnoreCase("ntext")
+//                    || originalDefinition.equals("[ntext]")
+//                    || originalDefinition.matches("(?i)ntext .+")
+//                    || originalDefinition.matches("\\[ntext\\] .+")) {
+//
+//                DatabaseDataType type = new DatabaseDataType(database.escapeDataTypeName("ntext"));
+//                type.addAdditionalInformation(getAdditionalInformation());
+//                return type;
+//            }
+//            if (originalDefinition.equalsIgnoreCase("nclob")) {
+//                try {
+//                    if (database.getDatabaseMajorVersion() <= 8) { //2000 or earlier
+//                        DatabaseDataType type = new DatabaseDataType(database.escapeDataTypeName("ntext"));
+//                        type.addAdditionalInformation(getAdditionalInformation());
+//                        return type;
+//                    }
+//                } catch (DatabaseException ignore) { } //assuming it is a newer version
+//
+//                return new DatabaseDataType(database.escapeDataTypeName("nvarchar"), "MAX");
+//            }
+//            try {
+//                if (database.getDatabaseMajorVersion() <= 8) { //2000 or earlier
+//                    DatabaseDataType type = new DatabaseDataType(database.escapeDataTypeName("text"));
+//                    type.addAdditionalInformation(getAdditionalInformation());
+//                    return type;
+//                }
+//            } catch (DatabaseException ignore) { } //assuming it is a newer version
+//
+//            return new DatabaseDataType(database.escapeDataTypeName("varchar"), "MAX");
 //        } else if (database instanceof MySQLDatabase) {
 //            if (originalDefinition.toLowerCase().startsWith("text")) {
 //                return new DatabaseDataType("TEXT");
+//            } else if (originalDefinition.toLowerCase().startsWith("tinytext")) {
+//                return new DatabaseDataType("TINYTEXT");
+//            } else if (originalDefinition.toLowerCase().startsWith("mediumtext")) {
+//                return new DatabaseDataType("MEDIUMTEXT");
 //            } else {
 //                return new DatabaseDataType("LONGTEXT");
 //            }
-//        } else if (database instanceof H2Database || database instanceof HsqlDatabase) {
+//        } else if (database instanceof H2DatabaseTemp || database instanceof HsqlDatabase) {
 //            if (originalDefinition.toLowerCase().startsWith("longvarchar") || originalDefinition.startsWith("java.sql.Types.LONGVARCHAR")) {
 //                return new DatabaseDataType("LONGVARCHAR");
 //            } else {
@@ -61,85 +102,15 @@
 //        } else if (database instanceof PostgresDatabase || database instanceof SQLiteDatabase || database instanceof SybaseDatabase) {
 //            return new DatabaseDataType("TEXT");
 //        } else if (database instanceof OracleDatabase) {
+//            if (originalDefinition.equalsIgnoreCase("nclob")) {
+//                return new DatabaseDataType("NCLOB");
+//            }
 //            return new DatabaseDataType("CLOB");
 //        } else if (database instanceof InformixDatabase) {
 //            if (originalDefinition.toLowerCase().startsWith("text")) {
 //                return new DatabaseDataType("TEXT");
 //            }
 //        }
-=======
-        if (database instanceof FirebirdDatabase) {
-            return new DatabaseDataType("BLOB SUB_TYPE TEXT");
-        } else if (database instanceof SybaseASADatabase) {
-            return new DatabaseDataType("LONG VARCHAR");
-        } else if (database instanceof MSSQLDatabase) {
-            if (originalDefinition.equalsIgnoreCase("text")
-                    || originalDefinition.equals("[text]")
-                    || originalDefinition.matches("(?i)text .+")
-                    || originalDefinition.matches("\\[text\\] .+")) {
-
-                DatabaseDataType type = new DatabaseDataType(database.escapeDataTypeName("text"));
-                type.addAdditionalInformation(getAdditionalInformation());
-                return type;
-            }
-            if (originalDefinition.equalsIgnoreCase("ntext")
-                    || originalDefinition.equals("[ntext]")
-                    || originalDefinition.matches("(?i)ntext .+")
-                    || originalDefinition.matches("\\[ntext\\] .+")) {
-
-                DatabaseDataType type = new DatabaseDataType(database.escapeDataTypeName("ntext"));
-                type.addAdditionalInformation(getAdditionalInformation());
-                return type;
-            }
-            if (originalDefinition.equalsIgnoreCase("nclob")) {
-                try {
-                    if (database.getDatabaseMajorVersion() <= 8) { //2000 or earlier
-                        DatabaseDataType type = new DatabaseDataType(database.escapeDataTypeName("ntext"));
-                        type.addAdditionalInformation(getAdditionalInformation());
-                        return type;
-                    }
-                } catch (DatabaseException ignore) { } //assuming it is a newer version
-
-                return new DatabaseDataType(database.escapeDataTypeName("nvarchar"), "MAX");
-            }
-            try {
-                if (database.getDatabaseMajorVersion() <= 8) { //2000 or earlier
-                    DatabaseDataType type = new DatabaseDataType(database.escapeDataTypeName("text"));
-                    type.addAdditionalInformation(getAdditionalInformation());
-                    return type;
-                }
-            } catch (DatabaseException ignore) { } //assuming it is a newer version
-
-            return new DatabaseDataType(database.escapeDataTypeName("varchar"), "MAX");
-        } else if (database instanceof MySQLDatabase) {
-            if (originalDefinition.toLowerCase().startsWith("text")) {
-                return new DatabaseDataType("TEXT");
-            } else if (originalDefinition.toLowerCase().startsWith("tinytext")) {
-                return new DatabaseDataType("TINYTEXT");
-            } else if (originalDefinition.toLowerCase().startsWith("mediumtext")) {
-                return new DatabaseDataType("MEDIUMTEXT");
-            } else {
-                return new DatabaseDataType("LONGTEXT");
-            }
-        } else if (database instanceof H2DatabaseTemp || database instanceof HsqlDatabase) {
-            if (originalDefinition.toLowerCase().startsWith("longvarchar") || originalDefinition.startsWith("java.sql.Types.LONGVARCHAR")) {
-                return new DatabaseDataType("LONGVARCHAR");
-            } else {
-                return new DatabaseDataType("CLOB");
-            }
-        } else if (database instanceof PostgresDatabase || database instanceof SQLiteDatabase || database instanceof SybaseDatabase) {
-            return new DatabaseDataType("TEXT");
-        } else if (database instanceof OracleDatabase) {
-            if (originalDefinition.equalsIgnoreCase("nclob")) {
-                return new DatabaseDataType("NCLOB");
-            }
-            return new DatabaseDataType("CLOB");
-        } else if (database instanceof InformixDatabase) {
-            if (originalDefinition.toLowerCase().startsWith("text")) {
-                return new DatabaseDataType("TEXT");
-            }
-        }
->>>>>>> b25a47a0
         return super.toDatabaseDataType(database);
     }
 
