package liquibase.datatype.core;

import liquibase.database.Database;

import liquibase.datatype.DatabaseDataType;
import liquibase.datatype.LiquibaseDataType;
import liquibase.statement.DatabaseFunction;

import java.util.Arrays;

public class UnknownType extends LiquibaseDataType {

    public UnknownType() {
        super("UNKNOWN", 0, 2);
    }

    public UnknownType(String name) {
        super(name, 0, 2);
    }

    public UnknownType(String name, int minParameters, int maxParameters) {
        super(name, minParameters, maxParameters);
    }

    @Override
    public DatabaseDataType toDatabaseDataType(Database database) {
        int dataTypeMaxParameters;
        if (getName().equalsIgnoreCase("enum") || getName().equalsIgnoreCase("set")) {
            dataTypeMaxParameters = Integer.MAX_VALUE;
        } else {
            dataTypeMaxParameters = database.getDataTypeMaxParameters(getName());
        }
        Object[] parameters = getParameters();
<<<<<<< HEAD
//        if (database instanceof DB2Database && getName().equalsIgnoreCase("XML")) {
//            parameters = new Object[0];
//        }
//
//        if (database instanceof MSSQLDatabase) {
//            String name = database.escapeDataTypeName(getName());
//            if (dataTypeMaxParameters < parameters.length) {
//                parameters = Arrays.copyOfRange(parameters, 0, dataTypeMaxParameters);
//            }
//            return new DatabaseDataType(name, parameters);
//        }
//
//        if (database instanceof OracleDatabase) {
//            if (getName().equalsIgnoreCase("LONG")
//                    || getName().equalsIgnoreCase("BFILE")
//                    || getName().equalsIgnoreCase("ROWID")
//                    || getName().equalsIgnoreCase("XMLTYPE")
//                    || getName().equalsIgnoreCase("ANYDATA")
//                    || getName().equalsIgnoreCase("SDO_GEOMETRY")
//                    ) {
//                parameters = new Object[0];
//            } else if (getName().toUpperCase().startsWith("INTERVAL ")) {
//                return new DatabaseDataType(getName().replaceAll("\\(\\d+\\)", ""));
//            } else if (((OracleDatabase) database).getUserDefinedTypes().contains(getName().toUpperCase())) {
//                return new DatabaseDataType(getName().toUpperCase()); //user defined tye
//            }
//        }
=======
        if (database instanceof MSSQLDatabase) {
            String name = database.escapeDataTypeName(getName());
            if (dataTypeMaxParameters < parameters.length) {
                parameters = Arrays.copyOfRange(parameters, 0, dataTypeMaxParameters);
            }
            return new DatabaseDataType(name, parameters);
        }

        if (database instanceof OracleDatabase) {
            if (getName().equalsIgnoreCase("LONG")
                    || getName().equalsIgnoreCase("BFILE")
                    || getName().equalsIgnoreCase("ROWID")
                    || getName().equalsIgnoreCase("ANYDATA")
                    || getName().equalsIgnoreCase("SDO_GEOMETRY")
                    ) {
                parameters = new Object[0];
            } else if (getName().toUpperCase().startsWith("INTERVAL ")) {
                return new DatabaseDataType(getName().replaceAll("\\(\\d+\\)", ""));
            } else if (((OracleDatabase) database).getUserDefinedTypes().contains(getName().toUpperCase())) {
                return new DatabaseDataType(getName().toUpperCase()); //user defined tye
            }
        }
>>>>>>> 71024033

        if (dataTypeMaxParameters < parameters.length) {
            parameters = Arrays.copyOfRange(parameters, 0, dataTypeMaxParameters);
        }
        DatabaseDataType type = new DatabaseDataType(getName().toUpperCase(), parameters);
        type.addAdditionalInformation(getAdditionalInformation());

        return type;
    }

    @Override
    public String objectToSql(Object value, Database database) {
        if (value instanceof DatabaseFunction) {
            return super.objectToSql(value, database);
        } else {
            return "'"+super.objectToSql(value, database)+"'";
        }
    }
}<|MERGE_RESOLUTION|>--- conflicted
+++ resolved
@@ -31,11 +31,6 @@
             dataTypeMaxParameters = database.getDataTypeMaxParameters(getName());
         }
         Object[] parameters = getParameters();
-<<<<<<< HEAD
-//        if (database instanceof DB2Database && getName().equalsIgnoreCase("XML")) {
-//            parameters = new Object[0];
-//        }
-//
 //        if (database instanceof MSSQLDatabase) {
 //            String name = database.escapeDataTypeName(getName());
 //            if (dataTypeMaxParameters < parameters.length) {
@@ -48,7 +43,6 @@
 //            if (getName().equalsIgnoreCase("LONG")
 //                    || getName().equalsIgnoreCase("BFILE")
 //                    || getName().equalsIgnoreCase("ROWID")
-//                    || getName().equalsIgnoreCase("XMLTYPE")
 //                    || getName().equalsIgnoreCase("ANYDATA")
 //                    || getName().equalsIgnoreCase("SDO_GEOMETRY")
 //                    ) {
@@ -59,30 +53,6 @@
 //                return new DatabaseDataType(getName().toUpperCase()); //user defined tye
 //            }
 //        }
-=======
-        if (database instanceof MSSQLDatabase) {
-            String name = database.escapeDataTypeName(getName());
-            if (dataTypeMaxParameters < parameters.length) {
-                parameters = Arrays.copyOfRange(parameters, 0, dataTypeMaxParameters);
-            }
-            return new DatabaseDataType(name, parameters);
-        }
-
-        if (database instanceof OracleDatabase) {
-            if (getName().equalsIgnoreCase("LONG")
-                    || getName().equalsIgnoreCase("BFILE")
-                    || getName().equalsIgnoreCase("ROWID")
-                    || getName().equalsIgnoreCase("ANYDATA")
-                    || getName().equalsIgnoreCase("SDO_GEOMETRY")
-                    ) {
-                parameters = new Object[0];
-            } else if (getName().toUpperCase().startsWith("INTERVAL ")) {
-                return new DatabaseDataType(getName().replaceAll("\\(\\d+\\)", ""));
-            } else if (((OracleDatabase) database).getUserDefinedTypes().contains(getName().toUpperCase())) {
-                return new DatabaseDataType(getName().toUpperCase()); //user defined tye
-            }
-        }
->>>>>>> 71024033
 
         if (dataTypeMaxParameters < parameters.length) {
             parameters = Arrays.copyOfRange(parameters, 0, dataTypeMaxParameters);
