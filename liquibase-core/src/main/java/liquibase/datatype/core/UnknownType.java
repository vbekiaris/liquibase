--- conflicted
+++ resolved
@@ -35,37 +35,7 @@
             dataTypeMaxParameters = database.getDataTypeMaxParameters(getName());
         }
         Object[] parameters = getParameters();
-<<<<<<< HEAD
-//        if (database instanceof MySQLDatabase && (
-//                getName().equalsIgnoreCase("TINYBLOB")
-//                        || getName().equalsIgnoreCase("MEDIUMBLOB")
-//                        || getName().equalsIgnoreCase("TINYTEXT")
-//                        || getName().equalsIgnoreCase("MEDIUMTEXT")
-//                        || getName().equalsIgnoreCase("REAL")
-//        )) {
-//            parameters = new Object[0];
-//        }
-//
-//        if (database instanceof DB2Database && (getName().equalsIgnoreCase("REAL") || getName().equalsIgnoreCase("XML"))) {
-//            parameters = new Object[0];
-//        }
-//
-//        if (database instanceof MSSQLDatabase && (
-//                getName().equalsIgnoreCase("REAL")
-//                || getName().equalsIgnoreCase("XML")
-//                || getName().equalsIgnoreCase("HIERARCHYID")
-//                || getName().equalsIgnoreCase("DATETIMEOFFSET")
-//                || getName().equalsIgnoreCase("IMAGE")
-//                || getName().equalsIgnoreCase("NTEXT")
-//                || getName().equalsIgnoreCase("SYSNAME")
-//                || getName().equalsIgnoreCase("SMALLMONEY")
-//                || getName().equalsIgnoreCase("GEOGRAPHY")
-//                || getName().equalsIgnoreCase("GEOMETRY")
-//                || getName().equalsIgnoreCase("SQL_VARIANT")
-//        )) {
-//            parameters = new Object[0];
-//        }
-//
+
 //        if (database instanceof OracleDatabase) {
 //            if (getName().equalsIgnoreCase("LONG")
 //                    || getName().equalsIgnoreCase("BFILE")
@@ -80,33 +50,16 @@
 //                return new DatabaseDataType(getName().toUpperCase()); //user defined tye
 //            }
 //        }
-=======
-
-        if (database instanceof OracleDatabase) {
-            if (getName().equalsIgnoreCase("LONG")
-                    || getName().equalsIgnoreCase("BFILE")
-                    || getName().equalsIgnoreCase("ROWID")
-                    || getName().equalsIgnoreCase("ANYDATA")
-                    || getName().equalsIgnoreCase("SDO_GEOMETRY")
-                    ) {
-                parameters = new Object[0];
-            } else if (getName().toUpperCase().startsWith("INTERVAL ")) {
-                return new DatabaseDataType(getName().replaceAll("\\(\\d+\\)", ""));
-            } else if (((OracleDatabase) database).getUserDefinedTypes().contains(getName().toUpperCase())) {
-                return new DatabaseDataType(getName().toUpperCase()); //user defined tye
-            }
-        }
->>>>>>> 182e6078
 
         if (dataTypeMaxParameters < parameters.length) {
             parameters = Arrays.copyOfRange(parameters, 0, dataTypeMaxParameters);
         }
         DatabaseDataType type;
-        if (database instanceof  MSSQLDatabase) {
-            type = new DatabaseDataType(database.escapeDataTypeName(getName()), parameters);
-        } else {
+//        if (database instanceof  MSSQLDatabase) {
+//            type = new DatabaseDataType(database.escapeDataTypeName(getName()), parameters);
+//        } else {
             type = new DatabaseDataType(getName().toUpperCase(), parameters);
-        }
+//        }
         type.addAdditionalInformation(getAdditionalInformation());
 
         return type;
