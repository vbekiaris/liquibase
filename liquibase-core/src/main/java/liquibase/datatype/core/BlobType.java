package liquibase.datatype.core;

import liquibase.database.Database;
import liquibase.database.core.*;
import liquibase.datatype.DataTypeInfo;
import liquibase.datatype.DatabaseDataType;
import liquibase.datatype.LiquibaseDataType;

@DataTypeInfo(name="blob", aliases = {"longblob", "longvarbinary", "java.sql.Types.BLOB", "java.sql.Types.LONGBLOB", "java.sql.Types.LONGVARBINARY", "java.sql.Types.VARBINARY", "varbinary"}, minParameters = 0, maxParameters = 0, priority = LiquibaseDataType.PRIORITY_DEFAULT)
public class BlobType extends LiquibaseDataType {
<<<<<<< HEAD
=======
    @Override
    public DatabaseDataType toDatabaseDataType(Database database) {
        if (database instanceof CacheDatabase || database instanceof H2Database || database instanceof HsqlDatabase) {
            return new DatabaseDataType("LONGVARBINARY");
        }
        if (database instanceof MaxDBDatabase) {
            return new DatabaseDataType("LONG BYTE");
        }
        if (database instanceof MSSQLDatabase) {
            String param = "MAX";
            if (this.getParameters().length > 0) {
                param = this.getParameters()[0].toString();
            }
            if (param.equals("2147483647")) {
                param = "MAX";
            }
            return new DatabaseDataType("VARBINARY", param);
        }
        if (database instanceof MySQLDatabase) {
            return new DatabaseDataType("LONGBLOB");
        }
        if (database instanceof PostgresDatabase) {
            return new DatabaseDataType("BYTEA");
        }
        if (database instanceof SybaseASADatabase) {
            return new DatabaseDataType("LONG BINARY");
        }
        if (database instanceof SybaseDatabase) {
            return new DatabaseDataType("IMAGE");
        }
        if (database instanceof OracleDatabase) {
            return new DatabaseDataType("BLOB");
        }

        if (database instanceof FirebirdDatabase) {
            return new DatabaseDataType("BLOB");
        }
        return super.toDatabaseDataType(database);
    }
>>>>>>> 2129a70c

    //sqlite
    //        } else if (columnTypeString.toLowerCase(Locale.ENGLISH).contains("blob") ||
//                columnTypeString.toLowerCase(Locale.ENGLISH).contains("binary")) {
//            type = new BlobType("BLOB");

}<|MERGE_RESOLUTION|>--- conflicted
+++ resolved
@@ -8,8 +8,6 @@
 
 @DataTypeInfo(name="blob", aliases = {"longblob", "longvarbinary", "java.sql.Types.BLOB", "java.sql.Types.LONGBLOB", "java.sql.Types.LONGVARBINARY", "java.sql.Types.VARBINARY", "varbinary"}, minParameters = 0, maxParameters = 0, priority = LiquibaseDataType.PRIORITY_DEFAULT)
 public class BlobType extends LiquibaseDataType {
-<<<<<<< HEAD
-=======
     @Override
     public DatabaseDataType toDatabaseDataType(Database database) {
         if (database instanceof CacheDatabase || database instanceof H2Database || database instanceof HsqlDatabase) {
@@ -49,7 +47,6 @@
         }
         return super.toDatabaseDataType(database);
     }
->>>>>>> 2129a70c
 
     //sqlite
     //        } else if (columnTypeString.toLowerCase(Locale.ENGLISH).contains("blob") ||
