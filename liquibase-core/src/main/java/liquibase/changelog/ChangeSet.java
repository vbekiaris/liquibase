--- conflicted
+++ resolved
@@ -608,11 +608,8 @@
             Executor executor = ExecutorService.getInstance().getExecutor(database);
             executor.comment("Rolling Back ChangeSet: " + toString());
 
-<<<<<<< HEAD
             database.setObjectQuotingStrategy(objectQuotingStrategy);
 
-=======
->>>>>>> 2f21efa5
             // set auto-commit based on runInTransaction if database supports DDL in transactions
             if (database.supportsDDLInTransaction()) {
                 database.setAutoCommit(!runInTransaction);
