--- conflicted
+++ resolved
@@ -45,47 +45,37 @@
 //            continue;
 //        }
 
-//        if (column.relation instanceof View) {
-//            return null;
-//        }
-//
-//        if (column.relation.getSnapshotId() == null) { //not an actual table, maybe an alias, maybe in a different schema. Don't fix it.
-//            return null;
-//        }
+        if (column.getRelation() instanceof View) {
+            return null;
+        }
+
+        if (column.getRelation().getSnapshotId() == null) { //not an actual table, maybe an alias, maybe in a different schema. Don't fix it.
+            return null;
+        }
 
 
-<<<<<<< HEAD
-        AddColumnChange change = new AddColumnChange();
-        change.setTableName(column.getRelationName());
-=======
         AddColumnChange change = createAddColumnChange();
         change.setTableName(column.getRelation().getName());
->>>>>>> 54329294
         if (control.getIncludeCatalog()) {
-            change.setCatalogName(column.getCatalogName());
+            change.setCatalogName(column.getRelation().getSchema().getCatalogName());
         }
         if (control.getIncludeSchema()) {
-            change.setSchemaName(column.getSchemaName());
+            change.setSchemaName(column.getRelation().getSchema().getName());
         }
 
-<<<<<<< HEAD
-        AddColumnConfig columnConfig = new AddColumnConfig();
-        columnConfig.setName(column.getSimpleName());
-=======
         AddColumnConfig columnConfig = createAddColumnConfig();
         columnConfig.setName(column.getName());
->>>>>>> 54329294
 
-        String dataType = column.type.toString();
+        String dataType = column.getType().toString();
 
         columnConfig.setType(dataType);
 
-        Object defaultValue = column.defaultValue;
-//todo: action refactor        MissingTableActionGenerator.setDefaultValue(columnConfig, column, comparisonDatabase);
+        Object defaultValue = column.getDefaultValue();
+        MissingTableChangeGenerator.setDefaultValue(columnConfig, column, comparisonDatabase);
         if (defaultValue != null) {
             String defaultValueString = null;
             try {
-                defaultValueString = DataTypeFactory.getInstance().from(column.type, comparisonDatabase).objectToSql(defaultValue, referenceDatabase);
+                defaultValueString = DataTypeFactory.getInstance().from(column.getType(), comparisonDatabase).objectToSql(defaultValue, referenceDatabase);
             } catch (NullPointerException e) {
                 throw e;
             }
@@ -96,11 +86,11 @@
             columnConfig.setDefaultValue(defaultValueString);
         }
 
-        if (column.remarks != null) {
-            columnConfig.setRemarks(column.remarks);
+        if (column.getRemarks() != null) {
+            columnConfig.setRemarks(column.getRemarks());
         }
         ConstraintsConfig constraintsConfig = columnConfig.getConstraints();
-        if (column.nullable != null && !column.nullable) {
+        if (column.isNullable() != null && !column.isNullable()) {
             if (constraintsConfig == null) {
                 constraintsConfig = new ConstraintsConfig();
             }
