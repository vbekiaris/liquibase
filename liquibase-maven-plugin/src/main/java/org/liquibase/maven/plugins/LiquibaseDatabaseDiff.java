<<<<<<< HEAD
// Version:   $Id: $
// Copyright: Copyright(c) 2008 Trace Financial Limited
package org.liquibase.maven.plugins;

import java.io.IOException;

import javax.xml.parsers.ParserConfigurationException;

import liquibase.Liquibase;
import liquibase.database.Database;
import liquibase.diff.output.DiffOutputControl;
import liquibase.exception.LiquibaseException;
import liquibase.integration.commandline.CommandLineUtils;
import liquibase.util.StringUtils;

import org.apache.maven.plugin.MojoExecutionException;
import org.apache.maven.plugin.MojoFailureException;
import org.apache.maven.wagon.authentication.AuthenticationInfo;

/**
 * Generates a diff between the specified database and the reference database.
 *
 * @author Peter Murray
 * @goal diff
 */
public class LiquibaseDatabaseDiff extends AbstractLiquibaseChangeLogMojo {

    /**
     * The fully qualified name of the driver class to use to connect to the reference database.
     * If this is not specified, then the {@link #driver} will be used instead.
     *
     * @parameter expression="${liquibase.referenceDriver}"
     */
    protected String referenceDriver;

    /**
     * The reference database URL to connect to for executing Liquibase. If performing a diff
     * against a Hibernate config xml file, then use <b>"hibernate:PATH_TO_CONFIG_XML"</b>
     * as the URL. The path to the hibernate configuration file can be relative to the test
     * classpath for the Maven project.
     *
     * @parameter expression="${liquibase.referenceUrl}"
     */
    protected String referenceUrl;

    /**
     * The reference database username to use to connect to the specified database.
     *
     * @parameter expression="${liquibase.referenceUsername}"
     */
    protected String referenceUsername;

    /**
     * The reference database password to use to connect to the specified database. If this is
     * null then an empty password will be used.
     *
     * @parameter expression="${liquibase.referencePassword}"
     */
    protected String referencePassword;

    /**
     * The reference database catalog.
     *
     * @parameter expression="${liquibase.referenceDefaultCatalogName}"
     */
    protected String referenceDefaultCatalogName;

    /**
     * The reference database schema.
     *
     * @parameter expression="${liquibase.referenceDefaultSchemaName}"
     */
    protected String referenceDefaultSchemaName;

    /**
     * The server id in settings.xml to use when authenticating with.
     *
     * @parameter expression="${liquibase.referenceServer}"
     */
    private String referenceServer;


    /**
     * The diff change log file to output the differences to. If this is null then the
     * differences will be output to the screen.
     *
     * @parameter expression="${liquibase.diffChangeLogFile}"
     */
    protected String diffChangeLogFile;

    /**
     * Include the catalog in the diff output? If this is null then the catalog will not be included
     *
     * @parameter expression="${liquibase.diffIncludeCatalog}"
     */
    protected boolean diffIncludeCatalog;

    /**
     * Include the schema in the diff output? If this is null then the schema will not be included
     *
     * @parameter expression="${liquibase.diffIncludeSchema}"
     */
    protected boolean diffIncludeSchema;

    /**
     * Include the tablespace in the diff output? If this is null then the tablespace will not be included
     *
     * @parameter expression="${liquibase.diffIncludeTablespace}"
     */
    protected boolean diffIncludeTablespace;
    
    /**
     * List of diff types to include in Change Log expressed as a comma separated list from: tables, views, columns, indexes, foreignkeys, primarykeys, uniqueconstraints, data.
     * If this is null then the default types will be: tables, views, columns, indexes, foreignkeys, primarykeys, uniqueconstraints
     *
     * @parameter expression="${liquibase.diffTypes}"
     */
    private String diffTypes;

    @Override
    public void execute() throws MojoExecutionException, MojoFailureException {
    	if(referenceServer!=null) {
    		AuthenticationInfo referenceInfo = wagonManager.getAuthenticationInfo(referenceServer);
    		if (referenceInfo != null) {
    			referenceUsername = referenceInfo.getUserName();
    			referencePassword = referenceInfo.getPassword();
    		}
    	}

        super.execute();
    }

    @Override
    protected void performLiquibaseTask(Liquibase liquibase) throws LiquibaseException {
        ClassLoader cl = null;
        try {
            cl = getClassLoaderIncludingProjectClasspath();
            Thread.currentThread().setContextClassLoader(cl);
        }
        catch (MojoExecutionException e) {
            throw new LiquibaseException("Could not create the class loader, " + e, e);
        }

        Database db = liquibase.getDatabase();
        Database referenceDatabase = CommandLineUtils.createDatabaseObject(cl, referenceUrl, referenceUsername, referencePassword, referenceDriver, referenceDefaultCatalogName, referenceDefaultSchemaName, outputDefaultCatalog, outputDefaultSchema, null, null, null, null);

        getLog().info("Performing Diff on database " + db.toString());
        if (diffChangeLogFile != null) {
            try {
                CommandLineUtils.doDiffToChangeLog(diffChangeLogFile, referenceDatabase, db, new DiffOutputControl(diffIncludeCatalog, diffIncludeSchema, diffIncludeTablespace), StringUtils.trimToNull(diffTypes));
                getLog().info("Differences written to Change Log File, " + diffChangeLogFile);
            }
            catch (IOException e) {
                throw new LiquibaseException(e);
            }
            catch (ParserConfigurationException e) {
                throw new LiquibaseException(e);
            }
        } else {
            CommandLineUtils.doDiff(referenceDatabase, db, StringUtils.trimToNull(diffTypes));
        }
    }

    @Override
    protected void printSettings(String indent) {
        super.printSettings(indent);
        getLog().info(indent + "referenceDriver: " + referenceDriver);
        getLog().info(indent + "referenceUrl: " + referenceUrl);
        getLog().info(indent + "referenceUsername: " + referenceUsername);
        getLog().info(indent + "referencePassword: " + referencePassword);
        getLog().info(indent + "referenceDefaultSchema: " + referenceDefaultSchemaName);
        getLog().info(indent + "diffChangeLogFile: " + diffChangeLogFile);
    }

    @Override
    protected void checkRequiredParametersAreSpecified() throws MojoFailureException {
        super.checkRequiredParametersAreSpecified();

        if (referenceUrl == null) {
            throw new MojoFailureException("A reference database or hibernate configuration file "
                    + "must be provided to perform a diff.");
        }

        if (referencePassword == null) {
            referencePassword = "";
        }
    }

    @Override
    protected boolean isPromptOnNonLocalDatabase() {
        return false;
  }
}
=======
// Version:   $Id: $
// Copyright: Copyright(c) 2008 Trace Financial Limited
package org.liquibase.maven.plugins;

import java.io.IOException;

import javax.xml.parsers.ParserConfigurationException;

import liquibase.Liquibase;
import liquibase.database.Database;
import liquibase.diff.output.DiffOutputControl;
import liquibase.exception.LiquibaseException;
import liquibase.integration.commandline.CommandLineUtils;

import org.apache.maven.plugin.MojoExecutionException;
import org.apache.maven.plugin.MojoFailureException;
import org.apache.maven.wagon.authentication.AuthenticationInfo;

/**
 * Generates a diff between the specified database and the reference database.
 *
 * @author Peter Murray
 * @goal diff
 */
public class LiquibaseDatabaseDiff extends AbstractLiquibaseChangeLogMojo {

    /**
     * The fully qualified name of the driver class to use to connect to the reference database.
     * If this is not specified, then the {@link #driver} will be used instead.
     *
     * @parameter expression="${liquibase.referenceDriver}"
     */
    protected String referenceDriver;

    /**
     * The reference database URL to connect to for executing Liquibase. If performing a diff
     * against a Hibernate config xml file, then use <b>"hibernate:PATH_TO_CONFIG_XML"</b>
     * as the URL. The path to the hibernate configuration file can be relative to the test
     * classpath for the Maven project.
     *
     * @parameter expression="${liquibase.referenceUrl}"
     */
    protected String referenceUrl;

    /**
     * The reference database username to use to connect to the specified database.
     *
     * @parameter expression="${liquibase.referenceUsername}"
     */
    protected String referenceUsername;

    /**
     * The reference database password to use to connect to the specified database. If this is
     * null then an empty password will be used.
     *
     * @parameter expression="${liquibase.referencePassword}"
     */
    protected String referencePassword;

    /**
     * The reference database catalog.
     *
     * @parameter expression="${liquibase.referenceDefaultCatalogName}"
     */
    protected String referenceDefaultCatalogName;

    /**
     * The reference database schema.
     *
     * @parameter expression="${liquibase.referenceDefaultSchemaName}"
     */
    protected String referenceDefaultSchemaName;

    /**
     * The server id in settings.xml to use when authenticating with.
     *
     * @parameter expression="${liquibase.referenceServer}"
     */
    private String referenceServer;


    /**
     * The diff change log file to output the differences to. If this is null then the
     * differences will be output to the screen.
     *
     * @parameter expression="${liquibase.diffChangeLogFile}"
     */
    protected String diffChangeLogFile;

    /**
     * Include the catalog in the diff output? If this is null then the catalog will not be included
     *
     * @parameter expression="${liquibase.diffIncludeCatalog}"
     */
    protected boolean diffIncludeCatalog;

    /**
     * Include the schema in the diff output? If this is null then the schema will not be included
     *
     * @parameter expression="${liquibase.diffIncludeSchema}"
     */
    protected boolean diffIncludeSchema;

    /**
     * Include the tablespace in the diff output? If this is null then the tablespace will not be included
     *
     * @parameter expression="${liquibase.diffIncludeTablespace}"
     */
    protected boolean diffIncludeTablespace;

    @Override
    public void execute() throws MojoExecutionException, MojoFailureException {
    	if(referenceServer!=null) {
    		AuthenticationInfo referenceInfo = wagonManager.getAuthenticationInfo(referenceServer);
    		if (referenceInfo != null) {
    			referenceUsername = referenceInfo.getUserName();
    			referencePassword = referenceInfo.getPassword();
    		}
    	}

        super.execute();
    }

    @Override
    protected void performLiquibaseTask(Liquibase liquibase) throws LiquibaseException {
        ClassLoader cl = null;
        try {
            cl = getClassLoaderIncludingProjectClasspath();
            Thread.currentThread().setContextClassLoader(cl);
        }
        catch (MojoExecutionException e) {
            throw new LiquibaseException("Could not create the class loader, " + e, e);
        }

        Database db = liquibase.getDatabase();
        Database referenceDatabase = CommandLineUtils.createDatabaseObject(cl, referenceUrl, referenceUsername, referencePassword, referenceDriver, referenceDefaultCatalogName, referenceDefaultSchemaName, outputDefaultCatalog, outputDefaultSchema, null, null, null, null);

        getLog().info("Performing Diff on database " + db.toString());
        if (diffChangeLogFile != null) {
            try {
                CommandLineUtils.doDiffToChangeLog(diffChangeLogFile, referenceDatabase, db, new DiffOutputControl(diffIncludeCatalog, diffIncludeSchema, diffIncludeTablespace));
                getLog().info("Differences written to Change Log File, " + diffChangeLogFile);
            }
            catch (IOException e) {
                throw new LiquibaseException(e);
            }
            catch (ParserConfigurationException e) {
                throw new LiquibaseException(e);
            }
        } else {
            CommandLineUtils.doDiff(referenceDatabase, db);
        }
    }

    @Override
    protected void printSettings(String indent) {
        super.printSettings(indent);
        getLog().info(indent + "referenceDriver: " + referenceDriver);
        getLog().info(indent + "referenceUrl: " + referenceUrl);
        getLog().info(indent + "referenceUsername: " + referenceUsername);
        getLog().info(indent + "referencePassword: " + referencePassword);
        getLog().info(indent + "referenceDefaultSchema: " + referenceDefaultSchemaName);
        getLog().info(indent + "diffChangeLogFile: " + diffChangeLogFile);
    }

    @Override
    protected void checkRequiredParametersAreSpecified() throws MojoFailureException {
        super.checkRequiredParametersAreSpecified();

        if (referenceUrl == null) {
            throw new MojoFailureException("A reference database or hibernate configuration file "
                    + "must be provided to perform a diff.");
        }

        if (referencePassword == null) {
            referencePassword = "";
        }
    }

    @Override
    protected boolean isPromptOnNonLocalDatabase() {
        return false;
  }
}
>>>>>>> 3b5b7834
<|MERGE_RESOLUTION|>--- conflicted
+++ resolved
@@ -1,4 +1,3 @@
-<<<<<<< HEAD
 // Version:   $Id: $
 // Copyright: Copyright(c) 2008 Trace Financial Limited
 package org.liquibase.maven.plugins;
@@ -191,190 +190,4 @@
     protected boolean isPromptOnNonLocalDatabase() {
         return false;
   }
-}
-=======
-// Version:   $Id: $
-// Copyright: Copyright(c) 2008 Trace Financial Limited
-package org.liquibase.maven.plugins;
-
-import java.io.IOException;
-
-import javax.xml.parsers.ParserConfigurationException;
-
-import liquibase.Liquibase;
-import liquibase.database.Database;
-import liquibase.diff.output.DiffOutputControl;
-import liquibase.exception.LiquibaseException;
-import liquibase.integration.commandline.CommandLineUtils;
-
-import org.apache.maven.plugin.MojoExecutionException;
-import org.apache.maven.plugin.MojoFailureException;
-import org.apache.maven.wagon.authentication.AuthenticationInfo;
-
-/**
- * Generates a diff between the specified database and the reference database.
- *
- * @author Peter Murray
- * @goal diff
- */
-public class LiquibaseDatabaseDiff extends AbstractLiquibaseChangeLogMojo {
-
-    /**
-     * The fully qualified name of the driver class to use to connect to the reference database.
-     * If this is not specified, then the {@link #driver} will be used instead.
-     *
-     * @parameter expression="${liquibase.referenceDriver}"
-     */
-    protected String referenceDriver;
-
-    /**
-     * The reference database URL to connect to for executing Liquibase. If performing a diff
-     * against a Hibernate config xml file, then use <b>"hibernate:PATH_TO_CONFIG_XML"</b>
-     * as the URL. The path to the hibernate configuration file can be relative to the test
-     * classpath for the Maven project.
-     *
-     * @parameter expression="${liquibase.referenceUrl}"
-     */
-    protected String referenceUrl;
-
-    /**
-     * The reference database username to use to connect to the specified database.
-     *
-     * @parameter expression="${liquibase.referenceUsername}"
-     */
-    protected String referenceUsername;
-
-    /**
-     * The reference database password to use to connect to the specified database. If this is
-     * null then an empty password will be used.
-     *
-     * @parameter expression="${liquibase.referencePassword}"
-     */
-    protected String referencePassword;
-
-    /**
-     * The reference database catalog.
-     *
-     * @parameter expression="${liquibase.referenceDefaultCatalogName}"
-     */
-    protected String referenceDefaultCatalogName;
-
-    /**
-     * The reference database schema.
-     *
-     * @parameter expression="${liquibase.referenceDefaultSchemaName}"
-     */
-    protected String referenceDefaultSchemaName;
-
-    /**
-     * The server id in settings.xml to use when authenticating with.
-     *
-     * @parameter expression="${liquibase.referenceServer}"
-     */
-    private String referenceServer;
-
-
-    /**
-     * The diff change log file to output the differences to. If this is null then the
-     * differences will be output to the screen.
-     *
-     * @parameter expression="${liquibase.diffChangeLogFile}"
-     */
-    protected String diffChangeLogFile;
-
-    /**
-     * Include the catalog in the diff output? If this is null then the catalog will not be included
-     *
-     * @parameter expression="${liquibase.diffIncludeCatalog}"
-     */
-    protected boolean diffIncludeCatalog;
-
-    /**
-     * Include the schema in the diff output? If this is null then the schema will not be included
-     *
-     * @parameter expression="${liquibase.diffIncludeSchema}"
-     */
-    protected boolean diffIncludeSchema;
-
-    /**
-     * Include the tablespace in the diff output? If this is null then the tablespace will not be included
-     *
-     * @parameter expression="${liquibase.diffIncludeTablespace}"
-     */
-    protected boolean diffIncludeTablespace;
-
-    @Override
-    public void execute() throws MojoExecutionException, MojoFailureException {
-    	if(referenceServer!=null) {
-    		AuthenticationInfo referenceInfo = wagonManager.getAuthenticationInfo(referenceServer);
-    		if (referenceInfo != null) {
-    			referenceUsername = referenceInfo.getUserName();
-    			referencePassword = referenceInfo.getPassword();
-    		}
-    	}
-
-        super.execute();
-    }
-
-    @Override
-    protected void performLiquibaseTask(Liquibase liquibase) throws LiquibaseException {
-        ClassLoader cl = null;
-        try {
-            cl = getClassLoaderIncludingProjectClasspath();
-            Thread.currentThread().setContextClassLoader(cl);
-        }
-        catch (MojoExecutionException e) {
-            throw new LiquibaseException("Could not create the class loader, " + e, e);
-        }
-
-        Database db = liquibase.getDatabase();
-        Database referenceDatabase = CommandLineUtils.createDatabaseObject(cl, referenceUrl, referenceUsername, referencePassword, referenceDriver, referenceDefaultCatalogName, referenceDefaultSchemaName, outputDefaultCatalog, outputDefaultSchema, null, null, null, null);
-
-        getLog().info("Performing Diff on database " + db.toString());
-        if (diffChangeLogFile != null) {
-            try {
-                CommandLineUtils.doDiffToChangeLog(diffChangeLogFile, referenceDatabase, db, new DiffOutputControl(diffIncludeCatalog, diffIncludeSchema, diffIncludeTablespace));
-                getLog().info("Differences written to Change Log File, " + diffChangeLogFile);
-            }
-            catch (IOException e) {
-                throw new LiquibaseException(e);
-            }
-            catch (ParserConfigurationException e) {
-                throw new LiquibaseException(e);
-            }
-        } else {
-            CommandLineUtils.doDiff(referenceDatabase, db);
-        }
-    }
-
-    @Override
-    protected void printSettings(String indent) {
-        super.printSettings(indent);
-        getLog().info(indent + "referenceDriver: " + referenceDriver);
-        getLog().info(indent + "referenceUrl: " + referenceUrl);
-        getLog().info(indent + "referenceUsername: " + referenceUsername);
-        getLog().info(indent + "referencePassword: " + referencePassword);
-        getLog().info(indent + "referenceDefaultSchema: " + referenceDefaultSchemaName);
-        getLog().info(indent + "diffChangeLogFile: " + diffChangeLogFile);
-    }
-
-    @Override
-    protected void checkRequiredParametersAreSpecified() throws MojoFailureException {
-        super.checkRequiredParametersAreSpecified();
-
-        if (referenceUrl == null) {
-            throw new MojoFailureException("A reference database or hibernate configuration file "
-                    + "must be provided to perform a diff.");
-        }
-
-        if (referencePassword == null) {
-            referencePassword = "";
-        }
-    }
-
-    @Override
-    protected boolean isPromptOnNonLocalDatabase() {
-        return false;
-  }
-}
->>>>>>> 3b5b7834
+}