<project xmlns="http://maven.apache.org/POM/4.0.0" xmlns:xsi="http://www.w3.org/2001/XMLSchema-instance" xsi:schemaLocation="http://maven.apache.org/POM/4.0.0 http://maven.apache.org/maven-v4_0_0.xsd">
    <modelVersion>4.0.0</modelVersion>
    <parent>
        <groupId>org.liquibase</groupId>
        <artifactId>liquibase-parent</artifactId>
<<<<<<< HEAD
        <version>3.4.0-SNAPSHOT</version>
=======
        <version>3.3.1-SNAPSHOT</version>
>>>>>>> 9241b695
        <relativePath>../pom.xml</relativePath>
    </parent>

    <artifactId>liquibase-debian</artifactId>
    
<<<<<<< HEAD
    <version>3.4.0-SNAPSHOT</version>
=======
    <version>3.3.1-SNAPSHOT</version>
>>>>>>> 9241b695
    <name>Liquibase Debian Packager</name>
    <description>Debian package builder for liquibase.</description>
     <organization>
        <name>Liquibase.org</name>
        <url>http://www.liquibase.org</url>
    </organization>
     <licenses>
        <license>
            <url>http://www.apache.org/licenses/LICENSE-2.0</url>
            <name>Apache License, Version 2.0</name>
        </license>
    </licenses>

    <properties>
        <snakeyaml.version>1.13</snakeyaml.version>

        <!-- Jdeb version, used to build the debian package  : should it match liquibase target version one ? -->
        <jdeb.version>1.0.1</jdeb.version>
    </properties>

    <dependencies>
        <dependency>
            <groupId>org.liquibase</groupId>
            <artifactId>liquibase-core</artifactId>
            <version>${project.version}</version>
        </dependency>

        <dependency>
            <groupId>org.yaml</groupId>
            <artifactId>snakeyaml</artifactId>
            <version>${snakeyaml.version}</version>
            <optional>true</optional>
        </dependency>
    </dependencies>
    <build>
        <plugins>
            <plugin>
                <artifactId>maven-deploy-plugin</artifactId>
                <configuration>
                    <skip>true</skip>
                </configuration>
            </plugin>
            <plugin>
                <groupId>org.apache.maven.plugins</groupId>
                <artifactId>maven-dependency-plugin</artifactId>
                <version>2.8</version>
                <executions>
                    <execution>
                        <id>unpack-sigar</id>
                        <phase>package<!-- or any other valid maven phase --></phase>
                        <goals>
                            <goal>unpack-dependencies</goal>
                        </goals>
                        <configuration>
                            <includeGroupIds>org.liquibase</includeGroupIds>
                            <includeArtifactIds>liquibase-core</includeArtifactIds>
                            <outputDirectory>
                                ${project.build.directory}
                                <!-- or: ${project.basedir}/wherever/you/want/it -->
                            </outputDirectory>
                        </configuration>
                    </execution>
                    <execution>
                        <id>copy</id>
                        <phase>package</phase>
                        <goals>
                            <goal>copy</goal>
                        </goals>
                        <configuration>
                            <artifactItems>
                                <artifactItem>
                                    <groupId>org.liquibase</groupId>
                                    <artifactId>liquibase-core</artifactId>
                                    <overWrite>true</overWrite>
                                    <outputDirectory>${project.build.directory}/</outputDirectory>
                                    <destFileName>liquibase.jar</destFileName>
                                </artifactItem>
                                <artifactItem>
                                    <groupId>org.yaml</groupId>
                                    <artifactId>snakeyaml</artifactId>
                                    <version>${snakeyaml.version}</version>
                                    <type>jar</type>
                                    <overWrite>false</overWrite>
                                    <outputDirectory>${project.build.directory}/lib/</outputDirectory>
                                </artifactItem>
                            </artifactItems>
                            <outputDirectory>${project.build.directory}/lib</outputDirectory>
                            <overWriteReleases>false</overWriteReleases>
                            <overWriteSnapshots>true</overWriteSnapshots>
                        </configuration>
                    </execution>
                </executions>
            </plugin>
            <plugin>
                <artifactId>jdeb</artifactId>
                <groupId>org.vafer</groupId>
                <version>${jdeb.version}</version>
                <executions>
                    <execution>
                        <phase>package</phase>
                        <goals>
                            <goal>jdeb</goal>
                        </goals>
                        <configuration>
                            <dataSet>
                                <data>
                                    <src>${project.build.directory}/liquibase.jar</src>
                                    <dst>liquibase.jar</dst>
                                    <type>file</type>
                                    <mapper>
                                        <type>perm</type>
                                        <filemode>555</filemode>
                                        <prefix>/usr/lib/liquibase-${project.version}</prefix>
                                    </mapper>
                                </data>
                                <data>
                                    <!--<src>${project.build.directory}/dist/liquibase</src>-->
                                    <src>src/main/resources/liquibase</src>
                                    <type>file</type>
                                    <mapper>
                                        <type>perm</type>
                                        <filemode>555</filemode>
                                        <prefix>/usr/lib/liquibase-${project.version}</prefix>
                                    </mapper>
                                </data>
                                <data>
                                    <src>${project.build.directory}/dist/LICENSE.txt</src>
                                    <type>file</type>
                                    <mapper>
                                        <type>perm</type>
                                        <filemode>444</filemode>
                                        <prefix>/usr/lib/liquibase-${project.version}</prefix>
                                    </mapper>
                                </data>
                                <data>
                                    <src>${project.build.directory}/dist/liquibase.spec</src>
                                    <type>file</type>
                                    <mapper>
                                        <type>perm</type>
                                        <filemode>444</filemode>
                                        <prefix>/usr/lib/liquibase-${project.version}</prefix>
                                    </mapper>
                                </data>
                                <data>
                                    <type>link</type>
                                    <linkName>/usr/bin/liquibase</linkName>
                                    <linkTarget>/usr/lib/liquibase-${project.version}/liquibase</linkTarget>  
                                    <symlink>true</symlink>
                                </data>
			    
                                <!-- Copy additional jars-->
                                <data>
                                    <src>${project.build.directory}/lib</src>
                                    <type>directory</type>
                                    <!--<includes />-->
                                    <!--<excludes>**/.svn</excludes>-->
                                    <mapper>
                                        <type>perm</type>
                                        <filemode>444</filemode>
                                        <prefix>/usr/lib/liquibase-${project.version}/lib</prefix>
                                    </mapper>
                                </data>
                                <!-- Now, add bash auto-completion file to make life easier
                                when usin liquibase in command line mode
                                /etc/bash_completion.d/
                                -->
                                <data>
                                    <!--<src>${project.build.directory}/dist/liquibase</src>-->
                                    <src>src/main/resources/liquibase.sh</src>
                                    <type>file</type>
                                    <mapper>
                                        <type>perm</type>
                                        <filemode>644</filemode>
                                        <prefix>/etc/bash_completion.d/</prefix>
                                    </mapper>
                                </data>
                                
                            </dataSet>
                        </configuration>
                    </execution>
                </executions>
            </plugin>
        </plugins>
    </build>
</project><|MERGE_RESOLUTION|>--- conflicted
+++ resolved
@@ -3,21 +3,13 @@
     <parent>
         <groupId>org.liquibase</groupId>
         <artifactId>liquibase-parent</artifactId>
-<<<<<<< HEAD
         <version>3.4.0-SNAPSHOT</version>
-=======
-        <version>3.3.1-SNAPSHOT</version>
->>>>>>> 9241b695
         <relativePath>../pom.xml</relativePath>
     </parent>
 
     <artifactId>liquibase-debian</artifactId>
     
-<<<<<<< HEAD
     <version>3.4.0-SNAPSHOT</version>
-=======
-    <version>3.3.1-SNAPSHOT</version>
->>>>>>> 9241b695
     <name>Liquibase Debian Packager</name>
     <description>Debian package builder for liquibase.</description>
      <organization>
