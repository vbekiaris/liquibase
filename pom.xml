<?xml version="1.0" encoding="UTF-8"?>
<project xmlns="http://maven.apache.org/POM/4.0.0" xmlns:xsi="http://www.w3.org/2001/XMLSchema-instance" xsi:schemaLocation="http://maven.apache.org/POM/4.0.0 http://maven.apache.org/xsd/maven-4.0.0.xsd">
    <modelVersion>4.0.0</modelVersion>

    <groupId>com.datical</groupId>
    <artifactId>liquibase-parent</artifactId>
<<<<<<< HEAD
    <version>3.0.3.1-SNAPSHOT</version>
=======
    <version>3.0.4.2-SNAPSHOT</version>
>>>>>>> 89e60aca
    <packaging>pom</packaging>

    <name>Liquibase Parent Configuration</name>
    <description>Liquibase is a tool for managing and executing database changes.</description>
    <url>http://www.liquibase.org</url>

    <organization>
        <name>Liquibase.org</name>
        <url>http://www.liquibase.org</url>
    </organization>

    <licenses>
        <license>
            <url>http://www.apache.org/licenses/LICENSE-2.0</url>
            <name>Apache License, Version 2.0</name>
        </license>
    </licenses>

    <issueManagement>
        <url>http://liquibase.jira.com/browse/CORE</url>
    </issueManagement>

    <scm>
        <connection>scm:git:https://github.com/skelter/liquibase.git</connection>
        <url>scm:git:https://github.com/skelter/liquibase.git</url>
        <developerConnection>scm:git:https://github.com/skelter/liquibase.git</developerConnection>
      <tag>HEAD</tag>
  </scm>

    <developers>
       <developer>
         <id>nvoxland</id>
         <name>Nathan Voxland</name>
         <email>nathan@voxland.net</email>
         <url>http://nathan.voxland.net</url>
         <organizationUrl>http://nathan.voxland.net/</organizationUrl>
         <roles>
           <role>architect</role>
           <role>developer</role>
         </roles>
         <timezone>-6</timezone>
       </developer>
     </developers>

    <properties>
        <maven.build.timestamp.format>E MMM dd hh:mm:ss zzz yyyy</maven.build.timestamp.format>
        <build.timestamp>${maven.build.timestamp}</build.timestamp>
        <project.build.sourceEncoding>UTF-8</project.build.sourceEncoding>
    </properties>

    <modules>
        <module>liquibase-core</module>
        <module>liquibase-maven-plugin</module>
        <module>liquibase-osgi</module>
        <module>liquibase-integration-tests</module>
    </modules>

    <dependencyManagement>
        <dependencies>

            <dependency>
                <groupId>org.apache.maven</groupId>
                <artifactId>maven-plugin-api</artifactId>
                <version>2.0</version>
            </dependency>

            <dependency>
                <groupId>org.apache.maven</groupId>
                <artifactId>maven-project</artifactId>
                <version>2.0</version>
            </dependency>

            <dependency>
                <groupId>org.apache.maven.shared</groupId>
                <artifactId>maven-plugin-testing-harness</artifactId>
                <version>1.1</version>
                <scope>test</scope>
            </dependency>

            <dependency>
                <groupId>org.jboss.weld.se</groupId>
                <artifactId>weld-se</artifactId>
                <version>1.1.8.Final</version>
                <scope>test</scope>
            </dependency>

            <dependency>
                <groupId>junit</groupId>
                <artifactId>junit</artifactId>
                <version>4.8.1</version>
                <scope>test</scope>
            </dependency>

            <dependency>
                <groupId>org.mockito</groupId>
                <artifactId>mockito-core</artifactId>
                <version>1.9.5</version>
                <scope>test</scope>
            </dependency>

            <dependency>
                <groupId>org.powermock</groupId>
                <artifactId>powermock-module-junit4</artifactId>
                <version>1.5</version>
                <scope>test</scope>
            </dependency>
            <dependency>
                <groupId>org.powermock</groupId>
                <artifactId>powermock-api-mockito</artifactId>
                <version>1.5</version>
                <scope>test</scope>
            </dependency>

            <dependency>
                <groupId>org.easymock</groupId>
                <artifactId>easymockclassextension</artifactId>
                <version>2.5.2</version>
                <scope>test</scope>
            </dependency>

            <dependency>
                <groupId>ant</groupId>
                <artifactId>ant</artifactId>
                <version>1.6.5</version>
                <scope>provided</scope>
                <optional>true</optional>
            </dependency>

            <dependency>
                <groupId>javax.enterprise</groupId>
                <artifactId>cdi-api</artifactId>
                <version>1.0-SP4</version>
                <scope>provided</scope>
            </dependency>

            <dependency>
                <groupId>javax.servlet</groupId>
                <artifactId>servlet-api</artifactId>
                <version>2.4</version>
                <scope>provided</scope>
                <optional>true</optional>
            </dependency>

            <dependency>
                <groupId>org.springframework</groupId>
                <artifactId>spring</artifactId>
                <version>2.0.6</version>
                <scope>provided</scope>
                <optional>true</optional>
            </dependency>

            <dependency>
                <groupId>org.apache.maven.shared</groupId>
                <artifactId>maven-verifier</artifactId>
                <version>1.2</version>
                <scope>test</scope>
            </dependency>


            <dependency>
                <groupId>org.yaml</groupId>
                <artifactId>snakeyaml</artifactId>
                <version>1.12</version>
                <optional>true</optional>
            </dependency>

            <!-- JDBC drivers -->
            <dependency>
                <groupId>org.hsqldb</groupId>
                <artifactId>hsqldb</artifactId>
                <version>2.2.9</version>
                <scope>test</scope>
            </dependency>

            <dependency>
                <groupId>org.apache.derby</groupId>
                <artifactId>derby</artifactId>
                <version>10.2.2.0</version>
                <scope>test</scope>
            </dependency>

        </dependencies>
    </dependencyManagement>

    <build>
        <pluginManagement>
            <plugins>
                <plugin>
                    <artifactId>maven-jar-plugin</artifactId>
                    <version>2.3.1</version>
                </plugin>
                <plugin>
                    <artifactId>maven-javadoc-plugin</artifactId>
                    <version>2.7</version>
                </plugin>
                <plugin>
                    <artifactId>maven-resources-plugin</artifactId>
                    <configuration>
                        <encoding>UTF-8</encoding>
                    </configuration>
                </plugin>
                <plugin>
                    <artifactId>maven-compiler-plugin</artifactId>
                    <configuration>
                        <source>1.5</source>
                        <target>1.5</target>
                        <optimize>true</optimize>
                        <debug>true</debug>
                        <encoding>${project.build.sourceEncoding}</encoding>
                    </configuration>
                </plugin>
                <plugin>
                    <artifactId>maven-surefire-plugin</artifactId>
                    <version>2.7.1</version>
                    <configuration>
                        <redirectTestOutputToFile>true</redirectTestOutputToFile>
                        <reportFormat>plain</reportFormat>
                    </configuration>
                </plugin>
                <plugin>
                    <groupId>org.apache.maven.plugins</groupId>
                    <artifactId>maven-enforcer-plugin</artifactId>
                    <executions>
                        <execution>
                            <id>enforce-java</id>
                            <phase>compile</phase>
                            <goals>
                                <goal>enforce</goal>
                            </goals>
                            <configuration>
                                <rules>
                                    <requireJavaVersion>
                                        <version>1.6</version>
                                    </requireJavaVersion>
                                </rules>
                            </configuration>
                        </execution>
                    </executions>
                </plugin>
                <plugin>
                    <groupId>org.codehaus.mojo</groupId>
                    <artifactId>build-helper-maven-plugin</artifactId>
                    <version>1.4</version>
                </plugin>


                <plugin>
                    <groupId>org.apache.maven.plugins</groupId>
                    <artifactId>maven-release-plugin</artifactId>
                    <version>2.3.2</version>
                    <configuration>
                        <stagingRepository>/tmp/maven-snapshot</stagingRepository>
                        <mavenExecutorId>forked-path</mavenExecutorId>
                        <pushChanges>false</pushChanges>
                    </configuration>
                </plugin>


                <plugin>
                    <artifactId>maven-deploy-plugin</artifactId>
                    <version>2.5</version>
                    <configuration>
                        <skip>false</skip>
                    </configuration>
                </plugin>

                <plugin>
                    <artifactId>maven-scm-plugin</artifactId>
                    <configuration>
                        <pushChanges>false</pushChanges>
                    </configuration>
                </plugin>
            </plugins>

        </pluginManagement>

    </build>

    <reporting>
        <plugins>
            <!--<plugin>-->
            <!--<groupId>org.apache.maven.plugins</groupId>-->
            <!--<artifactId>maven-project-info-reports-plugin</artifactId>-->
            <!--<configuration>-->
            <!--<dependencyLocationsEnabled>false</dependencyLocationsEnabled>-->
            <!--<dependencyDetailsEnabled>false</dependencyDetailsEnabled>-->
            <!--</configuration>-->
            <!--</plugin>-->
            <!--
            <plugin>
              <groupId>org.codehaus.mojo</groupId>
              <artifactId>findbugs-maven-plugin</artifactId>
              <version>2.3</version>
            </plugin>
            -->


        </plugins>
    </reporting>

    <!-- We don't want to polute the world's sonatype repo with our specific build yet
    <distributionManagement>
        <repository>
            <uniqueVersion>false</uniqueVersion>
            <id>sonatype-nexus-staging</id>
            <name>Sonatype Production Repository</name>
            <url>https://oss.sonatype.org/service/local/staging/deploy/maven2</url>

        </repository>
        <snapshotRepository>
            <uniqueVersion>false</uniqueVersion>
            <id>sonatype-nexus-snapshots</id>
            <name>Sontatype Snapshot Repository</name>
            <url>https://oss.sonatype.org/content/repositories/snapshots</url>
        </snapshotRepository>
    </distributionManagement>
    -->

    <profiles>
        <profile>
            <id>release-sign-artifacts</id>
            <activation>
                <property>
                    <name>performRelease</name>
                    <value>true</value>
                </property>
            </activation>
            <build>
                <plugins>
                    <plugin>
                        <groupId>org.apache.maven.plugins</groupId>
                        <artifactId>maven-gpg-plugin</artifactId>
                        <executions>
                            <execution>
                                <id>sign-artifacts</id>
                                <phase>verify</phase>
                                <goals>
                                    <goal>sign</goal>
                                </goals>
                            </execution>
                        </executions>
                    </plugin>
                </plugins>
            </build>
        </profile>
    </profiles>

</project><|MERGE_RESOLUTION|>--- conflicted
+++ resolved
@@ -4,11 +4,7 @@
 
     <groupId>com.datical</groupId>
     <artifactId>liquibase-parent</artifactId>
-<<<<<<< HEAD
-    <version>3.0.3.1-SNAPSHOT</version>
-=======
     <version>3.0.4.2-SNAPSHOT</version>
->>>>>>> 89e60aca
     <packaging>pom</packaging>
 
     <name>Liquibase Parent Configuration</name>
